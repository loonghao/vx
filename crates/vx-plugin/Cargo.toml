--- conflicted
+++ resolved
@@ -29,12 +29,8 @@
 dirs = { workspace = true }
 
 # Internal dependencies
-<<<<<<< HEAD
 vx-config = { version = "0.3.0", path = "../vx-config" }
-=======
-vx-config = { version = "0.2.6", path = "../vx-config" }
-vx-paths = { version = "0.2.6", path = "../vx-paths" }
->>>>>>> 00f15c96
+vx-paths = { version = "0.3.0", path = "../vx-paths" }
 
 # Optional dependencies for features
 mockall = { workspace = true, optional = true }
